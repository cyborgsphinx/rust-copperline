--- conflicted
+++ resolved
@@ -40,90 +40,9 @@
 pub use enc::Encoding;
 pub use error::Error;
 use history::History;
-<<<<<<< HEAD
-use buffer::Buffer;
-use term::{Term, RawMode};
-
-struct EditCtx<'a> {
-    term: &'a mut Term,
-    raw: &'a mut RawMode,
-    history: &'a History,
-    prompt: &'a str,
-    enc: EncodingRef
-}
-
-fn edit<'a>(ctx: EditCtx<'a>) -> Result<String, Error> {
-    let mut buffer = Buffer::new();
-    let mut seq: Vec<u8> = Vec::new();
-    let mut history_cursor = history::Cursor::new(ctx.history);
-    try!(ctx.term.protect());
-    loop {
-        try!(ctx.raw.write(&buffer.get_line(ctx.prompt)));
-        let byte = try!(try!(ctx.term.read_byte()).ok_or(Error::EndOfFile));
-        seq.push(byte);
-
-        match parser::parse(&seq, ctx.enc) {
-            parser::Result::Error(len) => {
-                for _ in (0..len) {
-                    seq.remove(0);
-                }
-            },
-            parser::Result::Incomplete => (),
-            parser::Result::Success(token, len) => {
-                match instr::interpret_token(token) {
-                    instr::Instr::Done                   => {
-                        return Result::Ok(buffer.to_string());
-                    },
-                    instr::Instr::DeleteCharLeftOfCursor => {
-                        buffer.delete_char_left_of_cursor();
-                    },
-                    instr::Instr::DeleteCharRightOfCursor => {
-                        buffer.delete_char_right_of_cursor();
-                    },
-                    instr::Instr::DeleteCharRightOfCursorOrEOF => {
-                        if !buffer.delete_char_right_of_cursor() {
-                            return Err(Error::EndOfFile);
-                        }
-                    },
-                    instr::Instr::MoveCursorLeft => {
-                        buffer.move_left();
-                    },
-                    instr::Instr::MoveCursorRight => {
-                        buffer.move_right();
-                    },
-                    instr::Instr::MoveCursorStart        => buffer.move_start(),
-                    instr::Instr::MoveCursorEnd          => buffer.move_end(),
-                    instr::Instr::HistoryPrev            => {
-                        if history_cursor.incr() {
-                            buffer.swap()
-                        }
-                        history_cursor.get().map(|s| buffer.replace(s));
-                    },
-                    instr::Instr::HistoryNext            => {
-                        if history_cursor.decr() {
-                            buffer.swap()
-                        }
-                        history_cursor.get().map(|s| buffer.replace(s));
-                    },
-                    instr::Instr::Noop                   => (),
-                    instr::Instr::Cancel                 => return Err(Error::EndOfFile),
-                    instr::Instr::Clear                  => try!(ctx.raw.clear()),
-                    instr::Instr::InsertAtCursor(text)   => {
-                        buffer.insert_chars_at_cursor(text)
-                    }
-                };
-                for _ in (0..len) {
-                    seq.remove(0);
-                }
-            }
-        };
-    }
-}
-=======
 use term::Term;
 use edit::EditCtx;
 use run::RunIO;
->>>>>>> 16d40189
 
 pub struct Copperline {
     term: Term,
